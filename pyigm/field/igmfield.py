--- conflicted
+++ resolved
@@ -18,20 +18,9 @@
 
 class IgmGalaxyField(object):
     """ Class for a field associating galaxies to the IGM/CGM
-    Attributes
+
+    Parameters
     ----------
-<<<<<<< HEAD
-    coord : SkyCoord
-      Field coordinates.  Likely near the center
-    name : str
-      Name of the field
-    cosmo : astropy.cosmology
-    igm : ??
-    targets : Table
-    galaxies : Table
-    observing : Table
-      Summarizes observations on the galaxies
-=======
     radec : tuple or SkyCoord
         (RA,DEC) in deg or astropy.coordinate
     name : str; optional
@@ -39,20 +28,10 @@
     cosmo : Cosmology; optional
         Default is astropy.cosmology.Plack15
 
->>>>>>> a11d45d9
     """
 
     # Initialize 
     def __init__(self, radec, name=None, cosmo=None, verbose=False):
-        """
-        Parameters
-        ----------
-        radec : tuple or SkyCoord
-          (RA,DEC) in deg or astropy.coordinate
-        name : str, optional
-        cosmo : astropy.cosmology, optional
-        verbose
-        """
         # coord
         if isinstance(radec, (tuple)):
             self.coord = SkyCoord(ra=radec[0], dec=radec[1])
@@ -70,7 +49,7 @@
         if cosmo is None:
             from astropy.cosmology import Planck15 as cosmo
             if verbose is True:
-                print('IgmGalaxyField: Using Planck15 cosmology')
+                print('IgmGalxyField: Using Planck15 cosmology')
         self.cosmo = cosmo
 
         # Init
