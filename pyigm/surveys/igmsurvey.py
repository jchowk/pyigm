--- conflicted
+++ resolved
@@ -508,10 +508,7 @@
         names = np.array(names)
         idx = np.where(names != 'MASK_ME')[0]
         if len(idx) == 0:
-<<<<<<< HEAD
             warnings.warn("There were no entries matching your input Ion={}".format(Zion))
-=======
->>>>>>> 61197a13
             return None
         bad = np.where(names == 'MASK_ME')[0]
         for ibad in bad:
@@ -573,10 +570,7 @@
         all_keys.remove('abssys_name')
         all_keys = ['abssys_name']+all_keys
         # Return
-<<<<<<< HEAD
-=======
         import pdb; pdb.set_trace()
->>>>>>> 61197a13
         return tbl[all_keys]
 
     def trans(self, inp):
