""" Class for IGMSurvey
"""

from __future__ import print_function, absolute_import, division, unicode_literals

import numpy as np
import json
import copy
from abc import ABCMeta
import warnings
import pdb

from astropy import coordinates as coords
from astropy.io import ascii
from astropy import units as u
from astropy.table import QTable, Column, Table, vstack
from astropy.units.quantity import Quantity
from astropy.coordinates import SkyCoord

from linetools.spectra import io as lsio
from linetools.isgm import utils as ltiu

from pyigm.abssys.igmsys import IGMSystem
<<<<<<< HEAD
from pyigm.utils import lst_to_array
=======
from pyigm.abssys.utils import class_by_type
>>>>>>> a11d45d9


class IGMSurvey(object):
    """
    Class for a survey of absorption line systems.

    Attributes
    ----------
    abs_type : str, unicode
      Type of Absorption system (DLA, LLS)
    ref : str, optional
      Reference(s) to the Survey
    _abs_sys : list
      List of AbsSystem objects
    mask : bool array, optional
      Defines a subset of the systems (e.g. statistical)
    sightlines : Table, optional
      Table of the sightlines in the survey
    """

    __metaclass__ = ABCMeta

    @classmethod
    def from_flist(cls, flist, tree=None, **kwargs):
        """ Read from list of .dat files (historical JXP format)

        Parameters
        ----------
        flist : str
          ASCII file including list of .dat files
        tree : str, optional
          Path to .dat files
        kwargs :
          Passed to __init__
        """
        if tree is None:
            tree = ''
        # Load up (if possible)
        data = ascii.read(tree+flist, data_start=0,
                          guess=False, format='no_header')
        slf = cls(**kwargs)
        slf.tree = tree
        slf.flist = flist

        # Load up
        slf.dat_files = list(data['col1'])
        # Generate IGMSys list
        for dat_file in slf.dat_files:
            slf._abs_sys.append(class_by_type(slf.abs_type).from_datfile(dat_file, tree=slf.tree))
        print('Read {:d} files from {:s} in the tree {:s}'.format(
            slf.nsys, slf.flist, slf.tree))

        return slf

    @classmethod
    def from_sfits(cls, summ_fits, **kwargs):
        """Generate the Survey from a summary FITS file

        Handles SPEC_FILES too.

        Parameters
        ----------
        summ_fits : str or Table or QTable
          Summary FITS file
        **kwargs : dict
          passed to __init__
        """
        # Init
        slf = cls(**kwargs)
        # Read
        if isinstance(summ_fits, Table):
            systems = summ_fits
        else:
            systems = QTable.read(summ_fits)
        nsys = len(systems)
        # Dict
        kdict = dict(NHI=['NHI', 'logNHI'],
                     sig_NHI=['sig(logNHI)', 'SIGNHI'],
                     name=['Name'], vlim=['vlim'],
                     zabs=['Z_LLS', 'ZABS'], zem=['Z_QSO', 'QSO_ZEM'],
                     RA=['RA'], Dec=['DEC', 'Dec'])
        # Parse the Table
        inputs = {}
        for key in kdict.keys():
            vals, tag = lsio.get_table_column(kdict[key], [systems],idx=0)
            if vals is not None:
                inputs[key] = vals
        # vlim
        if 'vlim' not in inputs.keys():
            default_vlim = [-1000, 1000.]* u.km / u.s
            inputs['vlim'] = [default_vlim]*nsys
        # Generate
        for kk in range(nsys):
            # Generate keywords
            kwargs = {}
            args = {}
            for key in inputs.keys():
                if key in ['vlim', 'zabs', 'RA', 'Dec']:
                    args[key] = inputs[key][kk]
                else:
                    kwargs[key] = inputs[key][kk]
            # Instantiate
            abssys = class_by_type(slf.abs_type)((args['RA'], args['Dec']), args['zabs'], args['vlim'], **kwargs)
            # spec_files
            try:
                abssys.spec_files += systems[kk]['SPEC_FILES'].tolist()
            except (KeyError, AttributeError):
                pass
            slf._abs_sys.append(abssys)
        # Mask
        slf.init_mask()
        # Return
        return slf

    def __init__(self, abs_type, ref=''):
        # Expecting a list of files describing the absorption systems
        """  Initiator

        Parameters
        ----------
        abs_type : str, unicode
          Type of IGMSystem in the Survey, e.g.  MgII, DLA, LLS
        ref : string, optional
          Reference(s) for the survey
        """
        self.abs_type = abs_type
        self.ref = ref
        self._abs_sys = []
        self.sightlines = None

        #

        # Mask
        self.mask = None
        self.init_mask()

        # Init
        self.flist = None

    @property
    def nsys(self):
        """ Number of systems
        Returns
        -------
        nsys : int
        """
        return len(self._abs_sys)

    def init_mask(self):
        """ Initialize the mask for abs_sys
        """
        if self.nsys > 0:
            self.mask = np.array([True]*self.nsys)

    def abs_sys(self):
        # Recast as an array
        return lst_to_array(self._abs_sys, mask=self.mask)

    def add_abs_sys(self, abs_sys):
        """ Add an IGMSys to the Survey

        Enables one to add checks

        Parameters
        ----------
        abs_sys : IGMSystem
        """
        assert self.chk_abs_sys(abs_sys)
        # Might check to see if a duplicate exists..

        # Append
        self._abs_sys.append(abs_sys)

    def calculate_gz(self, zstep=1e-4):
        """ Uses sightlines table to generate a g(z) array

        Parameters
        ----------
        zstep : float, optional
          Step size for g(z) array

        Returns
        -------
        zeval : ndarray
          Redshifts where g(z) is evaluate
        gz : ndarray
          g(z)
        """
        if self.sightlines is None:
            raise IOError("calculate_gz: Need to set sightlines table")
        # zeval
        zmin = np.min(self.sightlines['Z_START'])
        zmax = np.max(self.sightlines['Z_END'])
        zeval = np.arange(zmin, zmax, step=zstep)
        gz = np.zeros_like(zeval).astype(int)
        # Evaluate
        for row in self.sightlines:
            gd = (zeval >= row['Z_START']) & (zeval <= row['Z_END'])
            gz[gd] += 1
        # Return
        return zeval, gz


    def chk_abs_sys(self, abs_sys):
        """ Preform checks on input abs_sys

        Parameters
        ----------
        abs_sys : IGMSystem

        Returns
        -------
        bool

        """
        if not isinstance(abs_sys, IGMSystem):
            raise IOError("Must be an IGMSystem object")
        return True

    def fill_ions(self, use_Nfile=False, jfile=None, use_components=False):
        """ Loop on systems to fill in ions

        Parameters
        ----------
        jfile : str, optional
          JSON file containing the information
        use_Nfile : bool, optional
          Use (historic) .clm files?
        use_components : bool, optional
          Load up the Table with components (recommended)
        """
        if jfile is not None:
            # Load
            with open(jfile) as data_file:    
                ions_dict = json.load(data_file)
            # Loop on systems
            for abs_sys in self._abs_sys:
                abs_sys.get_ions(idict=ions_dict[abs_sys.name])
        elif use_Nfile:
            for abs_sys in self._abs_sys:
                abs_sys.get_ions(use_Nfile=True)
        elif use_components:
            for abs_sys in self._abs_sys:
                abs_sys._ionN = ltiu.iontable_from_components(abs_sys._components,
                                                              ztbl=abs_sys.zabs)
        else:
            raise ValueError("Not sure how to load the ions")

    # Get ions
    def ions(self, iZion, Ej=0., skip_null=False):
        """
        Generate a Table of columns and so on
        Restrict to those systems where flg_clm > 0

        Parameters
        ----------
        iZion : tuple
           Z, ion   e.g. (6,4) for CIV
        Ej : float [1/cm]
           Energy of the lower level (0. is resonance)
        skip_null : boolean (False)
           Skip systems without an entry, else pad with zeros 

        Returns
        -------
        Table of values for the Survey
        """
        if len(self.abs_sys()[0]._ionN) == 0:
            raise IOError("ionN table not set.  Use fill_ionN")
        #
        keys = [u'name', ] + self.abs_sys()[0]._ionN.keys()
        t = Table(self.abs_sys()[0]._ionN[0:1]).copy()   # Avoids mixin trouble
        t.add_column(Column(['dum'], name='name', dtype='<U32'))
        t = t[keys]
        if 'Ej' not in keys:
            warnings.warn("Ej not in your ionN table.  Ignoring. Be careful..")

        # Loop on systems (Masked)
        for abs_sys in self.abs_sys():
            # Grab
            if 'Ej' in keys:
                mt = ((abs_sys._ionN['Z'] == iZion[0])
                      & (abs_sys._ionN['ion'] == iZion[1])
                      & (abs_sys._ionN['Ej'] == Ej))
            else:
                mt = ((abs_sys._ionN['Z'] == iZion[0])
                      & (abs_sys._ionN['ion'] == iZion[1]))
            if np.sum(mt) == 1:
                irow = abs_sys._ionN[mt]
                # Cut on flg_clm
                if irow['flag_N'] > 0:
                    row = [abs_sys.name] + [irow[key] for key in keys[1:]]
                    t.add_row(row)   # This could be slow
                else:
                    if skip_null is False:
                        row = [abs_sys.name] + [0 for key in keys[1:]]
                        t.add_row(row)
            elif np.sum(mt) == 0:
                if skip_null is False:
                    row = [abs_sys.name] + [0 for key in keys[1:]]
                    t.add_row( row )
                continue
            else:
                raise ValueError("Multple entries")


        # Return
        return t[1:]

    # Mask
    def update_mask(self, mask, increment=False):
        """ Update the Mask for the abs_sys

        Parameters
        ----------
        mask : array (usually Boolean)
           Mask of systems 
        increment : bool, optional
           Increment the mask (i.e. keep False as False)
        """
        if len(mask) == len(self._abs_sys):  # Boolean mask
            if increment is False:
                self.mask = mask
            else:
                self.mask = self.mask & mask
        else:
            raise ValueError('abs_survey: Needs developing!')

    def __getattr__(self, k):
        """ Generate an array of attribute 'k' from the IGMSystems

        Mask is applied

        Parameters
        ----------
        k : str
          Attribute

        Returns
        -------
        numpy array
        """
        try:
            lst = [getattr(abs_sys, k) for abs_sys in self._abs_sys]
        except ValueError:
            raise ValueError("Attribute does not exist")
        # Special cases
        if k == 'coord':
            ra = [coord.ra for coord in lst]
            dec = [coord.dec for coord in lst]
            lst = SkyCoord(ra=ra, dec=dec)
            return lst[self.mask]
        # Recast as an array
        return lst_to_array(lst, mask=self.mask)

    def __add__(self, other, toler=2*u.arcsec):
        """ Combine one or more IGMSurvey objects

        Routine does a number of checks on the abstype,
        the uniqueness of the sightlines and systems, etc.

        Parameters
        ----------
        other : IGMSurvey
        toler : Angle or Quantity
          Tolerance for uniqueness

        Returns
        -------
        combined : IGMSurvey

        """
        # Check the Surveys are the same type
        if self.abs_type != other.abs_type:
            raise IOError("Combined surveys need to be same abs_type")

        # Init
        combined = IGMSurvey(self.abs_type)
        combined.ref = self.ref + ',' + other.ref

        # Check for unique systems
        other_coord =other.coord
        for abssys in self._abs_sys:
            if np.sum((abssys.coord.separation(other_coord) < toler) & (
                        np.abs(abssys.zabs-other.zabs) < (1000*(1+abssys.zabs)/3e5))) > 0:
                raise NotImplementedError("Need to deal with this")
        # Combine systems
        combined._abs_sys = self._abs_sys + other._abs_sys
        combined.mask = np.concatenate((self.mask, other.mask))

        # Sightlines?
        if self.sightlines is not None:
            slf_scoord = SkyCoord(ra=self.sightlines['RA']*u.deg,
                                  dec=self.sightlines['DEC']*u.deg)
            oth_scoord = SkyCoord(ra=other.sightlines['RA']*u.deg,
                                  dec=other.sightlines['DEC']*u.deg)
            idx, d2d, d3d = coords.match_coordinates_sky(slf_scoord,
                                                     oth_scoord, nthneighbor=1)
            mt = d2d < toler
            if np.sum(mt) > 0:
                raise NotImplementedError("Need to deal with this")
            else:
                # Combine systems
                combined.sightlines = vstack([self.sightlines,
                                              other.sightlines])
        # Return
        return combined

    def __repr__(self):
        if self.flist is not None:
            return '<IGMSurvey: {:s} {:s}, nsys={:d}, type={:s}, ref={:s}>'.format(
                self.tree, self.flist, self.nsys, self.abs_type, self.ref)
        else:
            repr = '<IGMSurvey: nsys={:d}, type={:s}, ref={:s}'.format(
                self.nsys, self.abs_type, self.ref)
            if self.sightlines is not None:
                repr = repr + ', nsightlines={:d}'.format(len(self.sightlines))
            repr = repr +'>'
            return repr


class GenericIGMSurvey(IGMSurvey):
    """A simple absorption line survey
    """
    def __init__(self, **kwargs):
        IGMSurvey.__init__(self, 'Generic', **kwargs)


<<<<<<< HEAD
def set_igmclass(abstype):
    """Translate abstype into Class

    Parameters
    ----------
    abstype : str
      IGMSystem type, e.g. 'LLS', 'DLA'

    Returns
    -------
    Class name
    """
    from pyigm.abssys.dla import DLASystem
    from pyigm.abssys.lls import LLSSystem

    cdict = dict(LLS=LLSSystem, DLA=DLASystem)
    try:
        return cdict[abstype]
    except KeyError:
        return IGMSystem


=======
def lst_to_array(lst, mask=None):
    """ Simple method to convert a list to an array
>>>>>>> a11d45d9

<|MERGE_RESOLUTION|>--- conflicted
+++ resolved
@@ -5,7 +5,6 @@
 
 import numpy as np
 import json
-import copy
 from abc import ABCMeta
 import warnings
 import pdb
@@ -21,11 +20,7 @@
 from linetools.isgm import utils as ltiu
 
 from pyigm.abssys.igmsys import IGMSystem
-<<<<<<< HEAD
-from pyigm.utils import lst_to_array
-=======
 from pyigm.abssys.utils import class_by_type
->>>>>>> a11d45d9
 
 
 class IGMSurvey(object):
@@ -454,31 +449,25 @@
         IGMSurvey.__init__(self, 'Generic', **kwargs)
 
 
-<<<<<<< HEAD
-def set_igmclass(abstype):
-    """Translate abstype into Class
+def lst_to_array(lst, mask=None):
+    """ Simple method to convert a list to an array
+
+    Allows for a list of Quantity objects
 
     Parameters
     ----------
-    abstype : str
-      IGMSystem type, e.g. 'LLS', 'DLA'
+    lst : list
+      Should be number or Quantities
+    mask : boolean array, optional
 
     Returns
     -------
-    Class name
+    array or Quantity array
+
     """
-    from pyigm.abssys.dla import DLASystem
-    from pyigm.abssys.lls import LLSSystem
-
-    cdict = dict(LLS=LLSSystem, DLA=DLASystem)
-    try:
-        return cdict[abstype]
-    except KeyError:
-        return IGMSystem
-
-
-=======
-def lst_to_array(lst, mask=None):
-    """ Simple method to convert a list to an array
->>>>>>> a11d45d9
-
+    if mask is None:
+        mask = np.array([True]*len(lst))
+    if isinstance(lst[0], Quantity):
+        return Quantity(lst)[mask]
+    else:
+        return np.array(lst)[mask]
