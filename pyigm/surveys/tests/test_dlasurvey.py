# Module to run tests on initializing DLASurvey

# TEST_UNICODE_LITERALS

import numpy as np
import os
import pytest

from astropy.coordinates import SkyCoord
from astropy import units as u

from pyigm.surveys.dlasurvey import DLASurvey, load_dla_surveys
from pyigm.surveys.analysis import fit_atan_dla_lz
from pyigm.abssys.dla import DLASystem

remote_data = pytest.mark.remote_data

'''
def data_path(filename):
    data_dir = os.path.join(os.path.dirname(__file__), 'files')
    return os.path.join(data_dir, filename)
'''

def test_init():
    dlas = DLASurvey(ref='null')
    assert dlas.abs_type == 'DLA'

<<<<<<< HEAD
=======
    coord = SkyCoord(ra=123.1143, dec=-12.4321, unit='deg')
    dlasys = DLASystem(coord, 1.244, [-300,300.]*u.km/u.s, 20.4)
    dlasys.name = 'Sys1'
    #
    coord2 = SkyCoord(ra=223.1143, dec=42.4321, unit='deg')
    dlasys2 = DLASystem(coord2, 1.744, [-300,300.]*u.km/u.s, 21.7)
    dlasys2.name = 'Sys2'
    # Add systems
    dlas.add_abs_sys(dlasys)
    dlas.add_abs_sys(dlasys2)
    assert dlas.nsys == 2


def test_dla_fitted():
    dlas = DLASurvey(ref='null')
    # f(N) double power law
    fN = dlas.fitted_fN(21.)
    assert isinstance(fN, float)
    assert np.isclose(fN, 12.661299335610309)
    fN = dlas.fitted_fN(np.arange(20.3, 21.3, 0.1))
    assert isinstance(fN, np.ndarray)
    # l(z)
    lz = dlas.fitted_lz(1.)
    assert isinstance(lz, float)
    assert np.isclose(lz, 0.054821907396422453)
    # Error
    lz, sig_lz = dlas.fitted_lz(1., boot_error=True)
    assert sig_lz.shape == (1,2)
    # nenH
    nenH = dlas.fitted_nenH(21.)
    assert isinstance(nenH, float)
    assert np.isclose(nenH, -3.12739999999999999)


def test_fit_atan_lz():
    surveys = load_dla_surveys()
    difts, boot_tbl = fit_atan_dla_lz(surveys, nproc=1)
    for key in ['A','B','C']:
        assert key in boot_tbl.keys()


def test_read_h100_nosys():
    h100 = DLASurvey.load_H100(load_sys=False)
    assert h100.nsys == 100
>>>>>>> d054c4b9

def test_sdss():
    # All
    sdss = DLASurvey.load_SDSS_DR5(sample='all')
    # Testing
    assert sdss.nsys == 1182
    # Stat
    sdss_stat = DLASurvey.load_SDSS_DR5()
    assert len(sdss_stat.NHI) == 737
    # Binned
    lX, lX_lo, lX_hi = sdss_stat.binned_lox([2., 2.5, 3])
    assert np.isclose(lX[0], 0.04625038, atol=1e-4)
    fN, fN_lo, fN_hi = sdss_stat.binned_fn([20.3, 20.5, 21., 21.5, 22.], [2, 2.5], log=True)
    assert fN.size == 4
    assert np.isclose(fN_lo[0], 0.0682087, atol=1e-4)

def test_read_h100_nosys():
    h100 = DLASurvey.load_H100(load_sys=False)
    assert h100.nsys == 100

@remote_data
def test_read_h100():
    """ Takes ~2min to load
    """
    h100 = DLASurvey.load_H100()
    assert h100.nsys == 100

    SiII_clms = h100.ions((14, 2))
    gdSiII = np.where(SiII_clms['flag_N'] > 0)[0]
    assert len(gdSiII) == 98


def test_read_hst16():
    # Statistical
    hst16 = DLASurvey.load_HST16()
    assert hst16.nsys == 4
    # All
    hst16_all = DLASurvey.load_HST16(sample='all')
    assert hst16_all.nsys == 48


def test_read_xq100():
    """ XQ-100 """
    xq100 = DLASurvey.load_XQ100(sample='stat')
    assert xq100.nsys == 36


def test_read_p03_g09():
    """ XQ-100 """
    p03 = DLASurvey.load_P03()
    assert p03.nsys == 105

    g09 = DLASurvey.load_G09()
    assert g09.nsys == 38

def test_dat_list():
    """JXP format :: Likely to be Deprecated
    """
    if os.getenv('DLA') is None:
        assert True
        return
    # Load
    dlas = DLASurvey.neeleman13_tree()
    # tests
    assert dlas.nsys == 100


<|MERGE_RESOLUTION|>--- conflicted
+++ resolved
@@ -25,8 +25,7 @@
     dlas = DLASurvey(ref='null')
     assert dlas.abs_type == 'DLA'
 
-<<<<<<< HEAD
-=======
+
     coord = SkyCoord(ra=123.1143, dec=-12.4321, unit='deg')
     dlasys = DLASystem(coord, 1.244, [-300,300.]*u.km/u.s, 20.4)
     dlasys.name = 'Sys1'
@@ -71,7 +70,6 @@
 def test_read_h100_nosys():
     h100 = DLASurvey.load_H100(load_sys=False)
     assert h100.nsys == 100
->>>>>>> d054c4b9
 
 def test_sdss():
     # All
