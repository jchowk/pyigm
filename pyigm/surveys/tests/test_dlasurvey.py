# Module to run tests on initializing DLASurvey

# TEST_UNICODE_LITERALS

import numpy as np
import os
import pytest

from astropy.coordinates import SkyCoord
from astropy import units as u

from pyigm.surveys.dlasurvey import DLASurvey, load_dla_surveys
from pyigm.surveys.analysis import fit_atan_dla_lz
from pyigm.abssys.dla import DLASystem

remote_data = pytest.mark.remote_data

'''
def data_path(filename):
    data_dir = os.path.join(os.path.dirname(__file__), 'files')
    return os.path.join(data_dir, filename)
'''

def test_init():
    dlas = DLASurvey(ref='null')
    assert dlas.abs_type == 'DLA'

<<<<<<< .merge_file_x0gBpL
=======
    coord = SkyCoord(ra=123.1143, dec=-12.4321, unit='deg')
    dlasys = DLASystem(coord, 1.244, [-300,300.]*u.km/u.s, 20.4)
    dlasys.name = 'Sys1'
    #
    coord2 = SkyCoord(ra=223.1143, dec=42.4321, unit='deg')
    dlasys2 = DLASystem(coord2, 1.744, [-300,300.]*u.km/u.s, 21.7)
    dlasys2.name = 'Sys2'
    # Add systems
    dlas.add_abs_sys(dlasys)
    dlas.add_abs_sys(dlasys2)
    assert dlas.nsys == 2


def test_dla_fitted():
    dlas = DLASurvey(ref='null')
    # f(N) double power law
    fN = dlas.fitted_fN(21.)
    assert isinstance(fN, float)
    assert np.isclose(fN, 12.661299335610309)
    fN = dlas.fitted_fN(np.arange(20.3, 21.3, 0.1))
    assert isinstance(fN, np.ndarray)
    # l(z)
    lz = dlas.fitted_lz(1.)
    assert isinstance(lz, float)
    assert np.isclose(lz, 0.054821907396422453)
    # Error
    lz, sig_lz = dlas.fitted_lz(1., boot_error=True)
    assert sig_lz.shape == (1,2)
    # nenH
    nenH = dlas.fitted_nenH(21.)
    assert isinstance(nenH, float)
    assert np.isclose(nenH, -3.12739999999999999)


def test_fit_atan_lz():
    surveys = load_dla_surveys()
    difts, boot_tbl = fit_atan_dla_lz(surveys, nproc=1)
    for key in ['A','B','C']:
        assert key in boot_tbl.keys()


def test_read_h100_nosys():
    h100 = DLASurvey.load_H100(load_sys=False)
    assert h100.nsys == 100
>>>>>>> .merge_file_r6ljqL

    coord = SkyCoord(ra=123.1143, dec=-12.4321, unit='deg')
    dlasys = DLASystem(coord, 1.244, [-300,300.]*u.km/u.s, 20.4)
    dlasys.name = 'Sys1'
    #
    coord2 = SkyCoord(ra=223.1143, dec=42.4321, unit='deg')
    dlasys2 = DLASystem(coord2, 1.744, [-300,300.]*u.km/u.s, 21.7)
    dlasys2.name = 'Sys2'
    # Add systems
    dlas.add_abs_sys(dlasys)
    dlas.add_abs_sys(dlasys2)
    assert dlas.nsys == 2


def test_dla_fitted():
    dlas = DLASurvey(ref='null')
    # f(N) double power law
    fN = dlas.fitted_fN(21.)
    assert isinstance(fN, float)
    assert np.isclose(fN, 12.661299335610309)
    fN = dlas.fitted_fN(np.arange(20.3, 21.3, 0.1))
    assert isinstance(fN, np.ndarray)
    # l(z)
    lz = dlas.fitted_lz(1.)
    assert isinstance(lz, float)
    assert np.isclose(lz, 0.054821907396422453)
    # Error
    lz, sig_lz = dlas.fitted_lz(1., boot_error=True)
    assert sig_lz.shape == (1,2)
    # nenH
    nenH = dlas.fitted_nenH(21.)
    assert isinstance(nenH, float)
    assert np.isclose(nenH, -3.12739999999999999)


def test_fit_atan_lz():
    surveys = load_dla_surveys()
    difts, boot_tbl = fit_atan_dla_lz(surveys, nproc=1)
    for key in ['A','B','C']:
        assert key in boot_tbl.keys()


def test_read_h100_nosys():
    h100 = DLASurvey.load_H100(load_sys=False)
    assert h100.nsys == 100

def test_sdss():
    # All
    sdss = DLASurvey.load_SDSS_DR5(sample='all')
    # Testing
    assert sdss.nsys == 1182
    # Stat
    sdss_stat = DLASurvey.load_SDSS_DR5()
    assert len(sdss_stat.NHI) == 737
    # Binned
    lX, lX_lo, lX_hi = sdss_stat.binned_lox([2., 2.5, 3])
    assert np.isclose(lX[0], 0.04625038, atol=1e-4)
    fN, fN_lo, fN_hi = sdss_stat.binned_fn([20.3, 20.5, 21., 21.5, 22.], [2, 2.5], log=True)
    assert fN.size == 4
    assert np.isclose(fN_lo[0], 0.0682087, atol=1e-4)

def test_read_h100_nosys():
    h100 = DLASurvey.load_H100(load_sys=False)
    assert h100.nsys == 100

@remote_data
def test_read_h100():
    """ Takes ~2min to load
    """
    h100 = DLASurvey.load_H100()
    assert h100.nsys == 100

    SiII_clms = h100.ions((14, 2))
    gdSiII = np.where(SiII_clms['flag_N'] > 0)[0]
    assert len(gdSiII) == 98


def test_read_hst16():
    # Statistical
    hst16 = DLASurvey.load_HST16()
    assert hst16.nsys == 4
    # All
    hst16_all = DLASurvey.load_HST16(sample='all')
    assert hst16_all.nsys == 48


def test_read_xq100():
    """ XQ-100 """
    xq100 = DLASurvey.load_XQ100(sample='stat')
    assert xq100.nsys == 36


def test_read_p03_g09():
    """ XQ-100 """
    p03 = DLASurvey.load_P03()
    assert p03.nsys == 105

    g09 = DLASurvey.load_G09()
    assert g09.nsys == 38

def test_dat_list():
    """JXP format :: Likely to be Deprecated
    """
    if os.getenv('DLA') is None:
        assert True
        return
    # Load
    dlas = DLASurvey.neeleman13_tree()
    # tests
    assert dlas.nsys == 100


<|MERGE_RESOLUTION|>--- conflicted
+++ resolved
@@ -25,8 +25,6 @@
     dlas = DLASurvey(ref='null')
     assert dlas.abs_type == 'DLA'
 
-<<<<<<< .merge_file_x0gBpL
-=======
     coord = SkyCoord(ra=123.1143, dec=-12.4321, unit='deg')
     dlasys = DLASystem(coord, 1.244, [-300,300.]*u.km/u.s, 20.4)
     dlasys.name = 'Sys1'
@@ -71,19 +69,6 @@
 def test_read_h100_nosys():
     h100 = DLASurvey.load_H100(load_sys=False)
     assert h100.nsys == 100
->>>>>>> .merge_file_r6ljqL
-
-    coord = SkyCoord(ra=123.1143, dec=-12.4321, unit='deg')
-    dlasys = DLASystem(coord, 1.244, [-300,300.]*u.km/u.s, 20.4)
-    dlasys.name = 'Sys1'
-    #
-    coord2 = SkyCoord(ra=223.1143, dec=42.4321, unit='deg')
-    dlasys2 = DLASystem(coord2, 1.744, [-300,300.]*u.km/u.s, 21.7)
-    dlasys2.name = 'Sys2'
-    # Add systems
-    dlas.add_abs_sys(dlasys)
-    dlas.add_abs_sys(dlasys2)
-    assert dlas.nsys == 2
 
 
 def test_dla_fitted():
