--- conflicted
+++ resolved
@@ -72,7 +72,8 @@
             # Add to list of dicts
             survey._dict[tdict['Name']] = tdict
         tar.close()
-<<<<<<< HEAD
+    # Mask
+    survey.init_mask()
 
     # Set coordinates
     ras = [survey._dict[key]['RA'] for key in survey._dict.keys()]
@@ -88,10 +89,6 @@
     print("Building the data Table from the internal dict")
     survey.data_from_dict()
 
-=======
-    # Mask
-    survey.init_mask()
->>>>>>> 64557abe
     # Return
     return survey
 
