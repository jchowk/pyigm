--- conflicted
+++ resolved
@@ -17,12 +17,8 @@
 from pyigm.field.galaxy import Galaxy
 
 
-<<<<<<< HEAD
-def calc_rho(galaxy, igm_sys, cosmo, ang_sep=None, correct_lowz=True, Galactic=False):
-=======
 def calc_rho(galaxy, igm_sys, cosmo, ang_sep=None, correct_lowz=True,
              Galactic=False, d_Sun=8.0*u.kpc):
->>>>>>> 08f11a04
     """ Calculate the impact parameter between the galaxy and IGM sightline
 
     Parameters
@@ -32,8 +28,6 @@
     cosmo : astropy.cosmology
     Galactic : bool, optional
       Calculate for our Galaxy!
-<<<<<<< HEAD
-=======
     correct_lowz : bool, optional
       Apply corrections for the local universe, as desired
       Follows Mould et al. 2000
@@ -43,18 +37,13 @@
     d_Sun : Quantity
       Distance to the Sun;  for Galactic calculation only
 
->>>>>>> 08f11a04
 
     Returns
     -------
     rho : Quantity
       impact parameter in kpc
     ang_sep : Angle
-<<<<<<< HEAD
-      separation in arsec (deg for Galactic)
-=======
       separation in arcsec (deg for Galactic)
->>>>>>> 08f11a04
 
     """
     # Loop?
@@ -68,10 +57,6 @@
         return np.array(rhos)*u.kpc, angs
     # Galactic?
     if Galactic:
-<<<<<<< HEAD
-        d_Sun = 8.0 * u.kpc
-=======
->>>>>>> 08f11a04
         cosl_cosb = (np.cos(igm_sys.coord.transform_to('galactic').l)*
                           np.cos(igm_sys.coord.transform_to('galactic').b))
         xcomp = d_Sun * (cosl_cosb**2 - 1.)
