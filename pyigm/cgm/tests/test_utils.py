--- conflicted
+++ resolved
@@ -21,11 +21,8 @@
 from pyigm.igm.igmsightline import IGMSightline
 
 from linetools.isgm.abscomponent import AbsComponent
-<<<<<<< HEAD
 from linetools.spectralline import AbsLine
 from linetools.spectra.io import readspec
-=======
->>>>>>> 5349bfa7
 
 
 def test_calcrho():
@@ -63,7 +60,6 @@
     sl2coord = SkyCoord(field2[1], field2[2],unit = 'deg')
     comp11 = AbsComponent(sl1coord,(8,6),0.9743,[-200,200]*u.km/u.s)
     comp12 = AbsComponent(sl1coord, (1, 1), 0.9743, [-200, 200] * u.km / u.s)
-<<<<<<< HEAD
     al11 = AbsLine('OVI 1031')
     al11.attrib['coord'] = sl1coord
     al11.analy['spec'] = 'files/J0042-1037.358_9.fits.gz'
@@ -72,13 +68,10 @@
     al12.analy['spec'] = 'files/J0042-1037.358_9.fits.gz'
     comp11.add_absline(al11,chk_sep=False,chk_vel=False)
     comp12.add_absline(al12, chk_sep=False, chk_vel=False)
-=======
->>>>>>> 5349bfa7
     sys1 = IGMSystem.from_components([comp11,comp12])
     sl1 = IGMSightline.from_systems([sys1])
     comp21 = AbsComponent(sl2coord, (6, 4), 0.0037, [-200, 200] * u.km / u.s)
     comp22 = AbsComponent(sl2coord, (1,1), 0.0037, [-200, 200] * u.km / u.s)
-<<<<<<< HEAD
     al21 = AbsLine('CIV 1548')
     al21.attrib['coord'] = sl1coord
     al21.analy['spec'] = 'files/J0042-1037.358_9.fits.gz'
@@ -89,10 +82,6 @@
     comp22.add_absline(al22, chk_sep=False, chk_vel=False)
     sys2 = IGMSystem.from_components([comp21,comp22])
     sl2 = IGMSightline.from_systems([sys2])
-=======
-    sys1 = IGMSystem.from_components([comp21,comp22])
-    sl2 = IGMSightline.from_systems([sys1])
->>>>>>> 5349bfa7
     sightlines = [sl1,sl2]
 
     # Run function
@@ -100,13 +89,6 @@
     assert isinstance(csurvey,CGMAbsSurvey)
 
 
-
-
-<<<<<<< HEAD
-"""
-=======
-
->>>>>>> 5349bfa7
 def test_cgmsurvey_from_fields_sightlines():
     # Instantiate fields and add galaxies
     field1 = ('PG1407+265', 212.349634 * u.deg, 26.3058650 * u.deg)
@@ -141,10 +123,3 @@
     # Run function
     csurvey = cgmsurvey_from_sightlines_fields(fields,sightlines)
     assert isinstance(csurvey,CGMAbsSurvey)
-<<<<<<< HEAD
-"""
-=======
-
->>>>>>> 5349bfa7
-
-
