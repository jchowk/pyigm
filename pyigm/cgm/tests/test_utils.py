--- conflicted
+++ resolved
@@ -13,11 +13,7 @@
 from astropy.table import Table
 import astropy
 
-<<<<<<< HEAD
 from pyigm.cgm.utils import calc_cgm_rho, cgmsurvey_from_sightlines_fields
-=======
-from pyigm.cgm.utils import calc_rho, cgmsurvey_from_sightlines_fields
->>>>>>> 7c66be56
 from pyigm.cgm.cgmsurvey import CGMAbsSurvey
 from pyigm.field.galaxy import Galaxy
 from pyigm.field.igmfield import IgmGalaxyField
@@ -37,19 +33,7 @@
     assert np.isclose(rho.value, 12.2587523534)
     assert rho.unit == astropy.units.kpc
     assert isinstance(angle, astropy.coordinates.Angle)
-<<<<<<< HEAD
 
-=======
-    # Galactic
-    milkyway = Galaxy((0., 0.), 0.)
-    igmsys.coord = SkyCoord(l=0.*u.deg, b=0.*u.deg, frame='galactic')
-    rho2, angle2 = calc_rho(galaxy, igmsys, None, Galactic=True)
-    assert np.isclose(rho2.value, 0.)
-    assert np.isclose(angle2.value, 0.)
-    igmsys.coord = SkyCoord(l=45.*u.deg, b=45.*u.deg, frame='galactic')
-    rho3, angle3 = calc_rho(galaxy, igmsys, None, Galactic=True)
-    assert np.isclose(rho3.value, 6.928203230275509)
->>>>>>> 7c66be56
 
 def test_cgmsurvey_from_fields_sightlines():
     # Instantiate fields and add galaxies
@@ -88,3 +72,42 @@
 
 
 
+
+
+def test_cgmsurvey_from_fields_sightlines():
+    # Instantiate fields and add galaxies
+    field1 = ('PG1407+265', 212.349634 * u.deg, 26.3058650 * u.deg)
+    fieldobj1 = IgmGalaxyField((field1[1], field1[2]), name=field1[0], verbose=False)
+    field2 = ('PG1148+549', 177.83526042 * u.deg, 54.625855 * u.deg)
+    fieldobj2 = IgmGalaxyField((field2[1], field2[2]), name=field2[0], verbose=False)
+    f1ras = [212.33310891,212.329875]*u.deg
+    f1decs = [26.3722716934,26.3084391667]*u.deg
+    f1zs = [0.974413514137,0.22016787529]
+    f1gals = Table([f1ras,f1decs,f1zs],names=['RA','DEC','Z'])
+    f2ras = [177.835229336, 178.536958333]*u.deg
+    f2decs = [54.625851084, 54.6176108333]*u.deg
+    f2zs = [0.0595485754311, 0.00385531364009]
+    f2gals = Table([f2ras, f2decs, f2zs], names=['RA', 'DEC', 'Z'])
+    fieldobj1.galaxies = f1gals
+    fieldobj2.galaxies = f2gals
+    fields = [fieldobj1,fieldobj2]
+
+    # Instantiate sightlines
+    sl1coord = SkyCoord(field1[1],field1[2],unit = 'deg')
+    sl2coord = SkyCoord(field2[1], field2[2],unit = 'deg')
+    comp11 = AbsComponent(sl1coord,(8,6),0.9743,[-200,200]*u.km/u.s)
+    comp12 = AbsComponent(sl1coord, (1, 1), 0.9743, [-200, 200] * u.km / u.s)
+    sys1 = IGMSystem.from_components([comp11,comp12])
+    sl1 = IGMSightline.from_systems([sys1])
+    comp21 = AbsComponent(sl2coord, (6, 4), 0.0037, [-200, 200] * u.km / u.s)
+    comp22 = AbsComponent(sl2coord, (1,1), 0.0037, [-200, 200] * u.km / u.s)
+    sys1 = IGMSystem.from_components([comp21,comp22])
+    sl2 = IGMSightline.from_systems([sys1])
+    sightlines = [sl1,sl2]
+
+    # Run function
+    csurvey = cgmsurvey_from_sightlines_fields(fields,sightlines)
+    assert isinstance(csurvey,CGMAbsSurvey)
+
+
+
